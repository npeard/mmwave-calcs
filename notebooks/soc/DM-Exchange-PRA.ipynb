{
 "cells": [
  {
   "cell_type": "code",
<<<<<<< HEAD
   "execution_count": 85,
   "id": "initial_id",
   "metadata": {
    "ExecuteTime": {
     "end_time": "2024-12-04T23:17:10.122673Z",
     "start_time": "2024-12-04T23:17:10.115035Z"
    }
   },
   "outputs": [
    {
     "name": "stdout",
     "output_type": "stream",
     "text": [
      "The autotime extension is already loaded. To reload it, use:\n",
      "  %reload_ext autotime\n",
      "time: 1.02 ms (started: 2024-12-09 17:33:15 -08:00)\n"
     ]
    }
   ],
=======
   "execution_count": null,
   "id": "initial_id",
   "metadata": {},
   "outputs": [],
>>>>>>> 66d0d928
   "source": [
    "import sys\n",
    "sys.path.append('../../')\n",
    "%load_ext autotime"
   ]
  },
  {
   "cell_type": "markdown",
   "id": "29069ebb-2ed7-4324-819f-a2dfd70b0a1f",
   "metadata": {},
   "source": [
    "# Introduction\n",
    "In this notebook, we are numerically calculating the average Hamiltonian produced by the pulse scheme proposed in [1] to mix a native XY Heisenberg Hamiltonian (symmetric exchange) into a new XY Hamiltonian with anti-symmetric exchange (the z-component of the DM interaction).\n",
    "\n",
    "\n",
    "1. Nishad, N., Keselman, A., Lahaye, T., Browaeys, A. & Tsesses, S. Quantum simulation of generic spin-exchange models in Floquet-engineered Rydberg-atom arrays. Phys. Rev. A 108, 053318 (2023).\n"
   ]
  },
  {
   "cell_type": "code",
<<<<<<< HEAD
   "execution_count": 86,
   "id": "6e07b45c69af9542",
   "metadata": {
    "ExecuteTime": {
     "end_time": "2024-12-04T23:17:13.782018Z",
     "start_time": "2024-12-04T23:17:12.476664Z"
    }
   },
   "outputs": [
    {
     "name": "stdout",
     "output_type": "stream",
     "text": [
      "time: 552 µs (started: 2024-12-09 17:33:15 -08:00)\n"
     ]
    }
   ],
=======
   "execution_count": null,
   "id": "6e07b45c69af9542",
   "metadata": {},
   "outputs": [],
>>>>>>> 66d0d928
   "source": [
    "from models.spin_chain import LatticeGraph, DiagonEngine\n",
    "import numpy as np\n",
    "from scipy.linalg import expm\n",
    "from __future__ import annotations"
   ]
  },
  {
   "cell_type": "markdown",
   "id": "cbaf2c8e-51d2-427b-bd66-7c6fa63669f9",
   "metadata": {},
   "source": [
    "# Local Rotations\n",
    "This paper uses local rotations in a size 4 unit cell (PBC, a ring of atoms L = 4N). Figure 2 in the paper has a good illustration. There are two basic pulses that rotate different sites with different amounts of phase to turn on/off the positive/negative DM/XY interactions. The evolution times between the local phase rotations determine the nature (mostly XY or mostly DM) of the average Hamiltonian in one cycle.\n",
    "\n",
    "For now, we want to ignore the effect of finite pulse durations, so these functions return a total phase of rotation (an integrated delta function pulse) rather than a frequency/energy to be integrated over a finite time. We define another function that turns off the native Hamiltonian during these phase rotations (delta function pulses)."
   ]
  },
  {
   "cell_type": "code",
<<<<<<< HEAD
   "execution_count": 87,
   "id": "2e107ecabdebc172",
   "metadata": {
    "ExecuteTime": {
     "end_time": "2024-12-04T21:43:15.482436Z",
     "start_time": "2024-12-04T21:43:15.477220Z"
    }
   },
   "outputs": [
    {
     "name": "stdout",
     "output_type": "stream",
     "text": [
      "time: 765 µs (started: 2024-12-09 17:33:15 -08:00)\n"
     ]
    }
   ],
=======
   "execution_count": null,
   "id": "2e107ecabdebc172",
   "metadata": {},
   "outputs": [],
>>>>>>> 66d0d928
   "source": [
    "def DM_z_period4(t, i):\n",
    "    phase = np.pi / 2 * (i % 4)\n",
    "    if t == \"+DM\":\n",
    "        return phase/2\n",
    "    elif t == \"-DM\":\n",
    "        return -phase/2\n",
    "    else:\n",
    "        return 0\n",
    "\n",
    "def XY_z_period4(t, i):\n",
    "    phase = np.pi - 3. * np.pi / 2 * (i % 4)\n",
    "    if t == \"+XY\":\n",
    "        return phase/2\n",
    "    elif t == \"-XY\":\n",
    "        return -phase/2\n",
    "    else:\n",
    "        return 0\n",
    "\n",
    "def native(t, i, j):\n",
    "    if t in [\"+DM\", \"-DM\", \"+XY\", \"-XY\"]:\n",
    "        return 0\n",
    "    else:\n",
    "        return J/2"
   ]
  },
  {
   "cell_type": "markdown",
   "id": "28477ef7-d721-4b3f-ba60-8cf2e40a8e32",
   "metadata": {},
   "source": [
    "# Define the Hamiltonian\n",
    "This is simply a list of terms in the (parametrized) Hamiltonian we want to numerically evolve in time. The first entry of each term is the operator as a string. The second element is the \"strength\" of the interaction, which here is parametrized by pulse type (as above) to make a piece-wise defined Hamiltonian (though one could consider defining a time-continuous parametrization, and we might do this later). The last element is the \"connectivity\" or \"range\" of the interactions defined either by a specific string or an inverse range value (alpha = 3 would be dipolar range, alpha = np.inf is an on-site interaction).\n",
    "\n",
    "Here we initially consider the smallest system this pulse scheme allows, 4 atoms in a ring."
   ]
  },
  {
   "cell_type": "code",
<<<<<<< HEAD
   "execution_count": 88,
   "id": "4c3d6244a4805359",
   "metadata": {
    "ExecuteTime": {
     "end_time": "2024-12-04T21:43:15.496700Z",
     "start_time": "2024-12-04T21:43:15.492255Z"
    }
   },
   "outputs": [
    {
     "name": "stdout",
     "output_type": "stream",
     "text": [
      "time: 623 µs (started: 2024-12-09 17:33:15 -08:00)\n"
     ]
    }
   ],
=======
   "execution_count": null,
   "id": "4c3d6244a4805359",
   "metadata": {},
   "outputs": [],
>>>>>>> 66d0d928
   "source": [
    "XY_terms = [['XX', native, 'nn'], ['yy', native, 'nn'],\n",
    "             ['z', DM_z_period4, np.inf], ['z', XY_z_period4, np.inf]]\n",
    "XY_graph = LatticeGraph.from_interactions(8, XY_terms, pbc=True)"
   ]
  },
  {
   "cell_type": "markdown",
   "id": "7eec1b0f-7417-45c9-b6c6-d3d4f6a4c68c",
   "metadata": {},
   "source": [
    "## Define the Pulse Sequence\n",
    "Here, the timing of the pulse sequence is defined. The paramList selects which pulses we want from our parametrization above, and dtList defines how long each of those pieces is evolved in time. Delta pulses act for zero time, so the only time evolution that happens in this example are the \"free-evolution\" times under the native Hamiltonian."
   ]
  },
  {
   "cell_type": "code",
<<<<<<< HEAD
   "execution_count": 89,
   "id": "307f84e45da63a38",
   "metadata": {
    "ExecuteTime": {
     "end_time": "2024-12-04T21:43:15.519539Z",
     "start_time": "2024-12-04T21:43:15.515330Z"
    }
   },
   "outputs": [
    {
     "name": "stdout",
     "output_type": "stream",
     "text": [
      "time: 547 µs (started: 2024-12-09 17:33:15 -08:00)\n"
     ]
    }
   ],
=======
   "execution_count": null,
   "id": "307f84e45da63a38",
   "metadata": {},
   "outputs": [],
>>>>>>> 66d0d928
   "source": [
    "tD = 100e-9\n",
    "tJ = 10e-9\n",
    "tmJ = tJ\n",
    "J = 10\n",
    "paramList = [\"nat\", \"+DM\", \"nat\", \"+XY\", \"nat\", \"-XY\", \"nat\", \"-DM\", \"nat\"]\n",
    "dtList = [tJ, 0, tD, 0, 2 * tmJ, 0, tD, 0, tJ]"
   ]
  },
  {
   "cell_type": "markdown",
   "id": "91e6966e-3b61-4289-9079-1a0d63be5221",
   "metadata": {},
   "source": [
    "This is our target Hamiltonian."
   ]
  },
  {
   "cell_type": "code",
<<<<<<< HEAD
   "execution_count": 90,
   "id": "636ab1535332f66f",
   "metadata": {
    "ExecuteTime": {
     "end_time": "2024-12-04T21:43:15.537827Z",
     "start_time": "2024-12-04T21:43:15.534593Z"
    }
   },
   "outputs": [
    {
     "name": "stdout",
     "output_type": "stream",
     "text": [
      "time: 428 µs (started: 2024-12-09 17:33:15 -08:00)\n"
     ]
    }
   ],
=======
   "execution_count": null,
   "id": "636ab1535332f66f",
   "metadata": {},
   "outputs": [],
>>>>>>> 66d0d928
   "source": [
    "DM_terms = [['xy', 1/2, 'nn'], ['yx', -1/2, 'nn']]\n",
    "DM_graph = LatticeGraph.from_interactions(8, DM_terms, pbc=True)"
   ]
  },
  {
   "cell_type": "markdown",
   "id": "1877686e-34cd-4f74-ac8f-46e86319a53e",
   "metadata": {},
   "source": [
    "Under the hood, we use QuSpin to perform the time-evolution and calculate the Floquet/Average Hamiltonian. We compute the Hilbert-Schmidt overlap of the relevant Hamiltonians."
   ]
  },
  {
   "cell_type": "code",
<<<<<<< HEAD
   "execution_count": 91,
   "id": "2522b1780512debf",
   "metadata": {
    "ExecuteTime": {
     "end_time": "2024-12-04T21:43:16.361564Z",
     "start_time": "2024-12-04T21:43:15.611277Z"
    }
   },
   "outputs": [
    {
     "name": "stdout",
     "output_type": "stream",
     "text": [
      "XY Frobenius loss: 0.99999556543913\n",
      "DM Frobenius loss: 0.0\n",
      "time: 3.7 s (started: 2024-12-09 17:33:15 -08:00)\n"
     ]
    }
   ],
=======
   "execution_count": null,
   "id": "2522b1780512debf",
   "metadata": {},
   "outputs": [],
>>>>>>> 66d0d928
   "source": [
    "computation = DiagonEngine(XY_graph, unit_cell_length=4)\n",
    "HF = computation.get_quspin_floquet_hamiltonian(paramList, dtList)\n",
    "# print(HF)\n",
    "H_XY = computation.get_quspin_hamiltonian(0)/J\n",
    "XY_frobenius_loss = computation.frobenius_loss(HF, H_XY)\n",
    "H_DM = DiagonEngine(DM_graph, unit_cell_length=4).get_quspin_hamiltonian(0)\n",
    "DM_frobenius_loss = computation.frobenius_loss(HF, H_DM)\n",
    "print(\"XY Frobenius loss:\", XY_frobenius_loss)\n",
    "print(\"DM Frobenius loss:\", DM_frobenius_loss)"
   ]
  },
  {
   "cell_type": "markdown",
   "id": "d156edf8-094b-48a5-aa47-dd37f5085623",
   "metadata": {},
   "source": [
    "We can compute another type of fidelity metric (used in the referenced paper) that approaches zero as the unitary evolution computed from the Hamiltonians approach perfect overlap. It is a much more sensitive measure of overlap than the Hilbert-Schmidt overlap we've defined above. This is probably a better metric for numerical optimization of the pulse sequence and therefore likely why it was the metric of choice in the reference paper."
   ]
  },
  {
   "cell_type": "code",
<<<<<<< HEAD
   "execution_count": 92,
   "id": "63851f7a-d940-4466-89ac-5560ce9fcb7f",
   "metadata": {},
   "outputs": [
    {
     "name": "stdout",
     "output_type": "stream",
     "text": [
      "XY loss: 21.15128818710378\n",
      "DM loss: 16.1871195134009\n",
      "time: 132 ms (started: 2024-12-09 17:33:19 -08:00)\n"
     ]
    }
   ],
=======
   "execution_count": null,
   "id": "63851f7a-d940-4466-89ac-5560ce9fcb7f",
   "metadata": {},
   "outputs": [],
>>>>>>> 66d0d928
   "source": [
    "T = sum(dtList) # the Floquet period\n",
    "DM_norm_loss = computation.norm_identity_loss(HF, H_DM)\n",
    "XY_norm_loss = computation.norm_identity_loss(HF, H_XY)\n",
    "print(\"XY loss:\", XY_norm_loss)\n",
    "print(\"DM loss:\", DM_norm_loss)"
   ]
  },
  {
   "cell_type": "markdown",
   "id": "1bbd979e-7954-4cf1-b389-2c0a0aae0fb4",
   "metadata": {},
   "source": [
    "How should we think about the triangle of norm losses between each of the three Hamiltonians"
   ]
  },
  {
   "cell_type": "code",
<<<<<<< HEAD
   "execution_count": 93,
   "id": "3a4717ced92d064e",
   "metadata": {
    "ExecuteTime": {
     "end_time": "2024-12-04T21:43:16.463037Z",
     "start_time": "2024-12-04T21:43:16.458944Z"
    }
   },
   "outputs": [
    {
     "name": "stdout",
     "output_type": "stream",
     "text": [
      "cross Frobenius loss (should be 1): 1.0\n",
      "norm loss (should be large): 22.25245618715209\n",
      "time: 82.5 ms (started: 2024-12-09 17:33:19 -08:00)\n"
     ]
    }
   ],
=======
   "execution_count": null,
   "id": "3a4717ced92d064e",
   "metadata": {},
   "outputs": [],
>>>>>>> 66d0d928
   "source": [
    "cross_frobenius_loss = computation.frobenius_loss(H_DM, H_XY)\n",
    "print(\"cross Frobenius loss (should be 1):\", cross_frobenius_loss)\n",
    "cross_norm_loss = computation.norm_identity_loss(H_DM, H_XY)\n",
    "print(\"norm loss (should be large):\", cross_norm_loss)"
   ]
  },
  {
   "cell_type": "markdown",
   "id": "7472e2934b5cdd2b",
   "metadata": {},
   "source": [
    "# Open Chain DM Exchange"
   ]
  },
  {
   "cell_type": "code",
   "execution_count": 124,
   "id": "173f21a5-db66-4c2a-acca-66a7eef1f742",
   "metadata": {},
   "outputs": [
    {
     "name": "stdout",
     "output_type": "stream",
     "text": [
      "time: 872 µs (started: 2024-12-09 17:35:01 -08:00)\n"
     ]
    }
   ],
   "source": [
    "def DM_z_period2(t, i):\n",
    "    phase = np.pi/2 * (i % 2)\n",
    "    if t == \"+DM\":\n",
    "        return phase/2\n",
    "    elif t == \"-DM\":\n",
    "        return -phase/2\n",
    "    else:\n",
    "        return 0\n",
    "\n",
    "def XY_z_period2(t, i):\n",
    "    phase = np.pi/2 * ((i+1) % 2)\n",
    "    if t == \"+XY\":\n",
    "        return phase/2\n",
    "    elif t == \"-XY\":\n",
    "        return -phase/2\n",
    "    else:\n",
    "        return 0\n",
    "\n",
    "def native(t, i, j):\n",
    "    if t in [\"+DM\", \"-DM\", \"+XY\", \"-XY\"]:\n",
    "        return 0\n",
    "    else:\n",
    "        return J/2"
   ]
  },
  {
   "cell_type": "code",
<<<<<<< HEAD
   "execution_count": 125,
   "id": "4ca7567c6f1b9dc0",
   "metadata": {},
   "outputs": [
    {
     "name": "stdout",
     "output_type": "stream",
     "text": [
      "time: 444 µs (started: 2024-12-09 17:35:01 -08:00)\n"
     ]
    }
   ],
=======
   "execution_count": null,
   "id": "4ca7567c6f1b9dc0",
   "metadata": {},
   "outputs": [],
>>>>>>> 66d0d928
   "source": [
    "XY_terms = [['XX', native, 'nn'], ['yy', native, 'nn'],\n",
    "             ['z', DM_z_period4, np.inf], ['z', XY_z_period4, np.inf]]\n",
    "XY_graph = LatticeGraph.from_interactions(4, XY_terms)"
   ]
  },
  {
   "cell_type": "code",
<<<<<<< HEAD
   "execution_count": 126,
   "id": "c487cca5-4727-4b14-a224-28d03b0bda62",
   "metadata": {},
   "outputs": [
    {
     "name": "stdout",
     "output_type": "stream",
     "text": [
      "time: 427 µs (started: 2024-12-09 17:35:01 -08:00)\n"
     ]
    }
   ],
=======
   "execution_count": null,
   "id": "c487cca5-4727-4b14-a224-28d03b0bda62",
   "metadata": {},
   "outputs": [],
>>>>>>> 66d0d928
   "source": [
    "DM_terms = [['xy', 1/2, 'nn'], ['yx', -1/2, 'nn']]\n",
    "DM_graph = LatticeGraph.from_interactions(4, DM_terms)"
   ]
  },
  {
   "cell_type": "code",
   "execution_count": 127,
   "id": "cefd5455-7000-47d0-b689-5ea9427edfb5",
   "metadata": {},
   "outputs": [
    {
     "name": "stdout",
     "output_type": "stream",
     "text": [
      "time: 481 µs (started: 2024-12-09 17:35:01 -08:00)\n"
     ]
    }
   ],
   "source": [
    "tD = 100e-9\n",
    "tJ = 10e-9\n",
    "tmJ = tJ\n",
    "J = 1000\n",
    "paramList = [\"nat\", \"+DM\", \"nat\", \"+XY\", \"nat\", \"-XY\", \"nat\", \"-DM\", \"nat\"]\n",
    "dtList = [tJ, 0, tD, 0, 2 * tmJ, 0, tD, 0, tJ]"
   ]
  },
  {
   "cell_type": "code",
   "execution_count": 128,
   "id": "99806bc9-f6b1-4417-a060-4a0541c38d63",
   "metadata": {},
   "outputs": [
    {
     "name": "stdout",
     "output_type": "stream",
     "text": [
      "XY loss: 5.560097930912807\n",
      "DM loss: 2.696477576742332\n",
      "time: 202 ms (started: 2024-12-09 17:35:02 -08:00)\n"
     ]
    }
   ],
   "source": [
    "computation = DiagonEngine(XY_graph, unit_cell_length=2)\n",
    "HF = computation.get_quspin_floquet_hamiltonian(paramList, dtList)\n",
    "# print(HF)\n",
    "H_XY = computation.get_quspin_hamiltonian(0)/J\n",
    "H_DM = DiagonEngine(DM_graph, unit_cell_length=2).get_quspin_hamiltonian(0)\n",
    "DM_norm_loss = computation.norm_identity_loss(HF, H_DM)\n",
    "XY_norm_loss = computation.norm_identity_loss(HF, H_XY)\n",
    "print(\"XY loss:\", XY_norm_loss)\n",
    "print(\"DM loss:\", DM_norm_loss)"
   ]
  },
  {
   "cell_type": "code",
   "execution_count": 129,
   "id": "59d6b79d-4528-40cf-acd0-8ded929fdeb9",
   "metadata": {},
   "outputs": [
    {
     "name": "stdout",
     "output_type": "stream",
     "text": [
      "XY Frobenius loss: 0.999974179634162\n",
      "DM Frobenius loss: 0.0\n",
      "time: 2.82 ms (started: 2024-12-09 17:35:30 -08:00)\n"
     ]
    }
   ],
   "source": [
    "XY_frobenius_loss = computation.frobenius_loss(HF, H_XY)\n",
    "DM_frobenius_loss = computation.frobenius_loss(HF, H_DM)\n",
    "print(\"XY Frobenius loss:\", XY_frobenius_loss)\n",
    "print(\"DM Frobenius loss:\", DM_frobenius_loss)"
   ]
  },
  {
   "cell_type": "code",
   "execution_count": 130,
   "id": "2d2de9c5-058a-46f7-8d83-90e07feb5a98",
   "metadata": {},
   "outputs": [
    {
     "name": "stdout",
     "output_type": "stream",
     "text": [
      "static mat: \n",
      "<Compressed Sparse Row sparse matrix of dtype 'complex128'\n",
      "\twith 24 stored elements and shape (16, 16)>\n",
      "  Coords\tValues\n",
      "  (1, 2)\t1j\n",
      "  (2, 1)\t-1j\n",
      "  (2, 4)\t1j\n",
      "  (3, 5)\t1j\n",
      "  (4, 2)\t-1j\n",
      "  (4, 8)\t1j\n",
      "  (5, 3)\t-1j\n",
      "  (5, 6)\t1j\n",
      "  (5, 9)\t1j\n",
      "  (6, 5)\t-1j\n",
      "  (6, 10)\t1j\n",
      "  (7, 11)\t1j\n",
      "  (8, 4)\t-1j\n",
      "  (9, 5)\t-1j\n",
      "  (9, 10)\t1j\n",
      "  (10, 6)\t-1j\n",
      "  (10, 9)\t-1j\n",
      "  (10, 12)\t1j\n",
      "  (11, 7)\t-1j\n",
      "  (11, 13)\t1j\n",
      "  (12, 10)\t-1j\n",
      "  (13, 11)\t-1j\n",
      "  (13, 14)\t1j\n",
      "  (14, 13)\t-1j\n",
      "\n",
      "\n",
      "dynamic:\n",
      "\n",
      "time: 956 µs (started: 2024-12-09 17:35:48 -08:00)\n"
     ]
    }
   ],
   "source": [
    "print(H_DM)"
   ]
  },
  {
   "cell_type": "code",
   "execution_count": 136,
   "id": "a02e7d76-8c97-4202-be43-2a9ca3bd996f",
   "metadata": {},
   "outputs": [
    {
     "name": "stdout",
     "output_type": "stream",
     "text": [
      "<Compressed Sparse Row sparse matrix of dtype 'complex128'\n",
      "\twith 24 stored elements and shape (16, 16)>\n",
      "  Coords\tValues\n",
      "  (1, 2)\t(-0-1j)\n",
      "  (2, 1)\t(-0+1j)\n",
      "  (2, 4)\t-1j\n",
      "  (3, 5)\t(-0-1j)\n",
      "  (4, 2)\t(-0+1j)\n",
      "  (4, 8)\t(-0-1j)\n",
      "  (5, 3)\t1j\n",
      "  (5, 6)\t(-0-1j)\n",
      "  (5, 9)\t(-0-1j)\n",
      "  (6, 5)\t(-0+1j)\n",
      "  (6, 10)\t(-0-1j)\n",
      "  (7, 11)\t(-0-1j)\n",
      "  (8, 4)\t(-0+1j)\n",
      "  (9, 5)\t(-0+1j)\n",
      "  (9, 10)\t(-0-1j)\n",
      "  (10, 6)\t(-0+1j)\n",
      "  (10, 9)\t(-0+1j)\n",
      "  (10, 12)\t(-0-1j)\n",
      "  (11, 7)\t(-0+1j)\n",
      "  (11, 13)\t-1j\n",
      "  (12, 10)\t(-0+1j)\n",
      "  (13, 11)\t(-0+1j)\n",
      "  (13, 14)\t(-0-1j)\n",
      "  (14, 13)\t(-0+1j)\n",
      "time: 1.11 ms (started: 2024-12-09 17:39:40 -08:00)\n"
     ]
    }
   ],
   "source": [
    "from scipy import sparse\n",
    "print(sparse.csr_matrix(np.rint(HF/J)))"
   ]
  },
  {
   "cell_type": "code",
   "execution_count": null,
   "id": "195c2ef7-5fd6-43ac-b6f3-e81c544e1135",
   "metadata": {},
   "outputs": [],
   "source": []
  }
 ],
 "metadata": {
  "kernelspec": {
   "display_name": "Python 3 (ipykernel)",
   "language": "python",
   "name": "python3"
  },
  "language_info": {
   "codemirror_mode": {
    "name": "ipython",
    "version": 3
   },
   "file_extension": ".py",
   "mimetype": "text/x-python",
   "name": "python",
   "nbconvert_exporter": "python",
   "pygments_lexer": "ipython3",
   "version": "3.12.3"
  }
 },
 "nbformat": 4,
 "nbformat_minor": 5
}<|MERGE_RESOLUTION|>--- conflicted
+++ resolved
@@ -2,32 +2,10 @@
  "cells": [
   {
    "cell_type": "code",
-<<<<<<< HEAD
-   "execution_count": 85,
+   "execution_count": null,
    "id": "initial_id",
-   "metadata": {
-    "ExecuteTime": {
-     "end_time": "2024-12-04T23:17:10.122673Z",
-     "start_time": "2024-12-04T23:17:10.115035Z"
-    }
-   },
-   "outputs": [
-    {
-     "name": "stdout",
-     "output_type": "stream",
-     "text": [
-      "The autotime extension is already loaded. To reload it, use:\n",
-      "  %reload_ext autotime\n",
-      "time: 1.02 ms (started: 2024-12-09 17:33:15 -08:00)\n"
-     ]
-    }
-   ],
-=======
-   "execution_count": null,
-   "id": "initial_id",
-   "metadata": {},
-   "outputs": [],
->>>>>>> 66d0d928
+   "metadata": {},
+   "outputs": [],
    "source": [
     "import sys\n",
     "sys.path.append('../../')\n",
@@ -48,30 +26,10 @@
   },
   {
    "cell_type": "code",
-<<<<<<< HEAD
-   "execution_count": 86,
+   "execution_count": null,
    "id": "6e07b45c69af9542",
-   "metadata": {
-    "ExecuteTime": {
-     "end_time": "2024-12-04T23:17:13.782018Z",
-     "start_time": "2024-12-04T23:17:12.476664Z"
-    }
-   },
-   "outputs": [
-    {
-     "name": "stdout",
-     "output_type": "stream",
-     "text": [
-      "time: 552 µs (started: 2024-12-09 17:33:15 -08:00)\n"
-     ]
-    }
-   ],
-=======
-   "execution_count": null,
-   "id": "6e07b45c69af9542",
-   "metadata": {},
-   "outputs": [],
->>>>>>> 66d0d928
+   "metadata": {},
+   "outputs": [],
    "source": [
     "from models.spin_chain import LatticeGraph, DiagonEngine\n",
     "import numpy as np\n",
@@ -92,30 +50,10 @@
   },
   {
    "cell_type": "code",
-<<<<<<< HEAD
-   "execution_count": 87,
+   "execution_count": null,
    "id": "2e107ecabdebc172",
-   "metadata": {
-    "ExecuteTime": {
-     "end_time": "2024-12-04T21:43:15.482436Z",
-     "start_time": "2024-12-04T21:43:15.477220Z"
-    }
-   },
-   "outputs": [
-    {
-     "name": "stdout",
-     "output_type": "stream",
-     "text": [
-      "time: 765 µs (started: 2024-12-09 17:33:15 -08:00)\n"
-     ]
-    }
-   ],
-=======
-   "execution_count": null,
-   "id": "2e107ecabdebc172",
-   "metadata": {},
-   "outputs": [],
->>>>>>> 66d0d928
+   "metadata": {},
+   "outputs": [],
    "source": [
     "def DM_z_period4(t, i):\n",
     "    phase = np.pi / 2 * (i % 4)\n",
@@ -155,30 +93,10 @@
   },
   {
    "cell_type": "code",
-<<<<<<< HEAD
-   "execution_count": 88,
+   "execution_count": null,
    "id": "4c3d6244a4805359",
-   "metadata": {
-    "ExecuteTime": {
-     "end_time": "2024-12-04T21:43:15.496700Z",
-     "start_time": "2024-12-04T21:43:15.492255Z"
-    }
-   },
-   "outputs": [
-    {
-     "name": "stdout",
-     "output_type": "stream",
-     "text": [
-      "time: 623 µs (started: 2024-12-09 17:33:15 -08:00)\n"
-     ]
-    }
-   ],
-=======
-   "execution_count": null,
-   "id": "4c3d6244a4805359",
-   "metadata": {},
-   "outputs": [],
->>>>>>> 66d0d928
+   "metadata": {},
+   "outputs": [],
    "source": [
     "XY_terms = [['XX', native, 'nn'], ['yy', native, 'nn'],\n",
     "             ['z', DM_z_period4, np.inf], ['z', XY_z_period4, np.inf]]\n",
@@ -196,30 +114,10 @@
   },
   {
    "cell_type": "code",
-<<<<<<< HEAD
-   "execution_count": 89,
+   "execution_count": null,
    "id": "307f84e45da63a38",
-   "metadata": {
-    "ExecuteTime": {
-     "end_time": "2024-12-04T21:43:15.519539Z",
-     "start_time": "2024-12-04T21:43:15.515330Z"
-    }
-   },
-   "outputs": [
-    {
-     "name": "stdout",
-     "output_type": "stream",
-     "text": [
-      "time: 547 µs (started: 2024-12-09 17:33:15 -08:00)\n"
-     ]
-    }
-   ],
-=======
-   "execution_count": null,
-   "id": "307f84e45da63a38",
-   "metadata": {},
-   "outputs": [],
->>>>>>> 66d0d928
+   "metadata": {},
+   "outputs": [],
    "source": [
     "tD = 100e-9\n",
     "tJ = 10e-9\n",
@@ -239,30 +137,10 @@
   },
   {
    "cell_type": "code",
-<<<<<<< HEAD
-   "execution_count": 90,
+   "execution_count": null,
    "id": "636ab1535332f66f",
-   "metadata": {
-    "ExecuteTime": {
-     "end_time": "2024-12-04T21:43:15.537827Z",
-     "start_time": "2024-12-04T21:43:15.534593Z"
-    }
-   },
-   "outputs": [
-    {
-     "name": "stdout",
-     "output_type": "stream",
-     "text": [
-      "time: 428 µs (started: 2024-12-09 17:33:15 -08:00)\n"
-     ]
-    }
-   ],
-=======
-   "execution_count": null,
-   "id": "636ab1535332f66f",
-   "metadata": {},
-   "outputs": [],
->>>>>>> 66d0d928
+   "metadata": {},
+   "outputs": [],
    "source": [
     "DM_terms = [['xy', 1/2, 'nn'], ['yx', -1/2, 'nn']]\n",
     "DM_graph = LatticeGraph.from_interactions(8, DM_terms, pbc=True)"
@@ -278,32 +156,10 @@
   },
   {
    "cell_type": "code",
-<<<<<<< HEAD
-   "execution_count": 91,
+   "execution_count": null,
    "id": "2522b1780512debf",
-   "metadata": {
-    "ExecuteTime": {
-     "end_time": "2024-12-04T21:43:16.361564Z",
-     "start_time": "2024-12-04T21:43:15.611277Z"
-    }
-   },
-   "outputs": [
-    {
-     "name": "stdout",
-     "output_type": "stream",
-     "text": [
-      "XY Frobenius loss: 0.99999556543913\n",
-      "DM Frobenius loss: 0.0\n",
-      "time: 3.7 s (started: 2024-12-09 17:33:15 -08:00)\n"
-     ]
-    }
-   ],
-=======
-   "execution_count": null,
-   "id": "2522b1780512debf",
-   "metadata": {},
-   "outputs": [],
->>>>>>> 66d0d928
+   "metadata": {},
+   "outputs": [],
    "source": [
     "computation = DiagonEngine(XY_graph, unit_cell_length=4)\n",
     "HF = computation.get_quspin_floquet_hamiltonian(paramList, dtList)\n",
@@ -326,27 +182,10 @@
   },
   {
    "cell_type": "code",
-<<<<<<< HEAD
-   "execution_count": 92,
+   "execution_count": null,
    "id": "63851f7a-d940-4466-89ac-5560ce9fcb7f",
    "metadata": {},
-   "outputs": [
-    {
-     "name": "stdout",
-     "output_type": "stream",
-     "text": [
-      "XY loss: 21.15128818710378\n",
-      "DM loss: 16.1871195134009\n",
-      "time: 132 ms (started: 2024-12-09 17:33:19 -08:00)\n"
-     ]
-    }
-   ],
-=======
-   "execution_count": null,
-   "id": "63851f7a-d940-4466-89ac-5560ce9fcb7f",
-   "metadata": {},
-   "outputs": [],
->>>>>>> 66d0d928
+   "outputs": [],
    "source": [
     "T = sum(dtList) # the Floquet period\n",
     "DM_norm_loss = computation.norm_identity_loss(HF, H_DM)\n",
@@ -365,32 +204,10 @@
   },
   {
    "cell_type": "code",
-<<<<<<< HEAD
-   "execution_count": 93,
+   "execution_count": null,
    "id": "3a4717ced92d064e",
-   "metadata": {
-    "ExecuteTime": {
-     "end_time": "2024-12-04T21:43:16.463037Z",
-     "start_time": "2024-12-04T21:43:16.458944Z"
-    }
-   },
-   "outputs": [
-    {
-     "name": "stdout",
-     "output_type": "stream",
-     "text": [
-      "cross Frobenius loss (should be 1): 1.0\n",
-      "norm loss (should be large): 22.25245618715209\n",
-      "time: 82.5 ms (started: 2024-12-09 17:33:19 -08:00)\n"
-     ]
-    }
-   ],
-=======
-   "execution_count": null,
-   "id": "3a4717ced92d064e",
-   "metadata": {},
-   "outputs": [],
->>>>>>> 66d0d928
+   "metadata": {},
+   "outputs": [],
    "source": [
     "cross_frobenius_loss = computation.frobenius_loss(H_DM, H_XY)\n",
     "print(\"cross Frobenius loss (should be 1):\", cross_frobenius_loss)\n",
@@ -408,18 +225,10 @@
   },
   {
    "cell_type": "code",
-   "execution_count": 124,
+   "execution_count": null,
    "id": "173f21a5-db66-4c2a-acca-66a7eef1f742",
    "metadata": {},
-   "outputs": [
-    {
-     "name": "stdout",
-     "output_type": "stream",
-     "text": [
-      "time: 872 µs (started: 2024-12-09 17:35:01 -08:00)\n"
-     ]
-    }
-   ],
+   "outputs": [],
    "source": [
     "def DM_z_period2(t, i):\n",
     "    phase = np.pi/2 * (i % 2)\n",
@@ -448,25 +257,10 @@
   },
   {
    "cell_type": "code",
-<<<<<<< HEAD
-   "execution_count": 125,
+   "execution_count": null,
    "id": "4ca7567c6f1b9dc0",
    "metadata": {},
-   "outputs": [
-    {
-     "name": "stdout",
-     "output_type": "stream",
-     "text": [
-      "time: 444 µs (started: 2024-12-09 17:35:01 -08:00)\n"
-     ]
-    }
-   ],
-=======
-   "execution_count": null,
-   "id": "4ca7567c6f1b9dc0",
-   "metadata": {},
-   "outputs": [],
->>>>>>> 66d0d928
+   "outputs": [],
    "source": [
     "XY_terms = [['XX', native, 'nn'], ['yy', native, 'nn'],\n",
     "             ['z', DM_z_period4, np.inf], ['z', XY_z_period4, np.inf]]\n",
@@ -475,25 +269,10 @@
   },
   {
    "cell_type": "code",
-<<<<<<< HEAD
-   "execution_count": 126,
+   "execution_count": null,
    "id": "c487cca5-4727-4b14-a224-28d03b0bda62",
    "metadata": {},
-   "outputs": [
-    {
-     "name": "stdout",
-     "output_type": "stream",
-     "text": [
-      "time: 427 µs (started: 2024-12-09 17:35:01 -08:00)\n"
-     ]
-    }
-   ],
-=======
-   "execution_count": null,
-   "id": "c487cca5-4727-4b14-a224-28d03b0bda62",
-   "metadata": {},
-   "outputs": [],
->>>>>>> 66d0d928
+   "outputs": [],
    "source": [
     "DM_terms = [['xy', 1/2, 'nn'], ['yx', -1/2, 'nn']]\n",
     "DM_graph = LatticeGraph.from_interactions(4, DM_terms)"
@@ -501,18 +280,10 @@
   },
   {
    "cell_type": "code",
-   "execution_count": 127,
+   "execution_count": null,
    "id": "cefd5455-7000-47d0-b689-5ea9427edfb5",
    "metadata": {},
-   "outputs": [
-    {
-     "name": "stdout",
-     "output_type": "stream",
-     "text": [
-      "time: 481 µs (started: 2024-12-09 17:35:01 -08:00)\n"
-     ]
-    }
-   ],
+   "outputs": [],
    "source": [
     "tD = 100e-9\n",
     "tJ = 10e-9\n",
@@ -524,20 +295,10 @@
   },
   {
    "cell_type": "code",
-   "execution_count": 128,
+   "execution_count": null,
    "id": "99806bc9-f6b1-4417-a060-4a0541c38d63",
    "metadata": {},
-   "outputs": [
-    {
-     "name": "stdout",
-     "output_type": "stream",
-     "text": [
-      "XY loss: 5.560097930912807\n",
-      "DM loss: 2.696477576742332\n",
-      "time: 202 ms (started: 2024-12-09 17:35:02 -08:00)\n"
-     ]
-    }
-   ],
+   "outputs": [],
    "source": [
     "computation = DiagonEngine(XY_graph, unit_cell_length=2)\n",
     "HF = computation.get_quspin_floquet_hamiltonian(paramList, dtList)\n",
@@ -552,20 +313,10 @@
   },
   {
    "cell_type": "code",
-   "execution_count": 129,
+   "execution_count": null,
    "id": "59d6b79d-4528-40cf-acd0-8ded929fdeb9",
    "metadata": {},
-   "outputs": [
-    {
-     "name": "stdout",
-     "output_type": "stream",
-     "text": [
-      "XY Frobenius loss: 0.999974179634162\n",
-      "DM Frobenius loss: 0.0\n",
-      "time: 2.82 ms (started: 2024-12-09 17:35:30 -08:00)\n"
-     ]
-    }
-   ],
+   "outputs": [],
    "source": [
     "XY_frobenius_loss = computation.frobenius_loss(HF, H_XY)\n",
     "DM_frobenius_loss = computation.frobenius_loss(HF, H_DM)\n",
@@ -575,95 +326,20 @@
   },
   {
    "cell_type": "code",
-   "execution_count": 130,
+   "execution_count": null,
    "id": "2d2de9c5-058a-46f7-8d83-90e07feb5a98",
    "metadata": {},
-   "outputs": [
-    {
-     "name": "stdout",
-     "output_type": "stream",
-     "text": [
-      "static mat: \n",
-      "<Compressed Sparse Row sparse matrix of dtype 'complex128'\n",
-      "\twith 24 stored elements and shape (16, 16)>\n",
-      "  Coords\tValues\n",
-      "  (1, 2)\t1j\n",
-      "  (2, 1)\t-1j\n",
-      "  (2, 4)\t1j\n",
-      "  (3, 5)\t1j\n",
-      "  (4, 2)\t-1j\n",
-      "  (4, 8)\t1j\n",
-      "  (5, 3)\t-1j\n",
-      "  (5, 6)\t1j\n",
-      "  (5, 9)\t1j\n",
-      "  (6, 5)\t-1j\n",
-      "  (6, 10)\t1j\n",
-      "  (7, 11)\t1j\n",
-      "  (8, 4)\t-1j\n",
-      "  (9, 5)\t-1j\n",
-      "  (9, 10)\t1j\n",
-      "  (10, 6)\t-1j\n",
-      "  (10, 9)\t-1j\n",
-      "  (10, 12)\t1j\n",
-      "  (11, 7)\t-1j\n",
-      "  (11, 13)\t1j\n",
-      "  (12, 10)\t-1j\n",
-      "  (13, 11)\t-1j\n",
-      "  (13, 14)\t1j\n",
-      "  (14, 13)\t-1j\n",
-      "\n",
-      "\n",
-      "dynamic:\n",
-      "\n",
-      "time: 956 µs (started: 2024-12-09 17:35:48 -08:00)\n"
-     ]
-    }
-   ],
+   "outputs": [],
    "source": [
     "print(H_DM)"
    ]
   },
   {
    "cell_type": "code",
-   "execution_count": 136,
+   "execution_count": null,
    "id": "a02e7d76-8c97-4202-be43-2a9ca3bd996f",
    "metadata": {},
-   "outputs": [
-    {
-     "name": "stdout",
-     "output_type": "stream",
-     "text": [
-      "<Compressed Sparse Row sparse matrix of dtype 'complex128'\n",
-      "\twith 24 stored elements and shape (16, 16)>\n",
-      "  Coords\tValues\n",
-      "  (1, 2)\t(-0-1j)\n",
-      "  (2, 1)\t(-0+1j)\n",
-      "  (2, 4)\t-1j\n",
-      "  (3, 5)\t(-0-1j)\n",
-      "  (4, 2)\t(-0+1j)\n",
-      "  (4, 8)\t(-0-1j)\n",
-      "  (5, 3)\t1j\n",
-      "  (5, 6)\t(-0-1j)\n",
-      "  (5, 9)\t(-0-1j)\n",
-      "  (6, 5)\t(-0+1j)\n",
-      "  (6, 10)\t(-0-1j)\n",
-      "  (7, 11)\t(-0-1j)\n",
-      "  (8, 4)\t(-0+1j)\n",
-      "  (9, 5)\t(-0+1j)\n",
-      "  (9, 10)\t(-0-1j)\n",
-      "  (10, 6)\t(-0+1j)\n",
-      "  (10, 9)\t(-0+1j)\n",
-      "  (10, 12)\t(-0-1j)\n",
-      "  (11, 7)\t(-0+1j)\n",
-      "  (11, 13)\t-1j\n",
-      "  (12, 10)\t(-0+1j)\n",
-      "  (13, 11)\t(-0+1j)\n",
-      "  (13, 14)\t(-0-1j)\n",
-      "  (14, 13)\t(-0+1j)\n",
-      "time: 1.11 ms (started: 2024-12-09 17:39:40 -08:00)\n"
-     ]
-    }
-   ],
+   "outputs": [],
    "source": [
     "from scipy import sparse\n",
     "print(sparse.csr_matrix(np.rint(HF/J)))"
